import torch
from torch import nn
import numpy as np
from mermaidlite import compute_warped_image_multiNC, identity_map_multiN


class InverseConsistentNet(nn.Module):
    def __init__(self, network, similarity, lmbda):

        super(InverseConsistentNet, self).__init__()

        self.regis_net = network
        self.lmbda = lmbda
        self.similarity = similarity

    def forward(self, image_A, image_B):
        # Tag used elsewhere for optimization.
        # Must be set at beginning of forward b/c not preserved by .cuda() etc
        self.identityMap.isIdentity = True

        self.phi_AB = self.regis_net(image_A, image_B)
        self.phi_BA = self.regis_net(image_B, image_A)

        self.phi_AB_vectorfield = self.phi_AB(self.identityMap)
        self.phi_BA_vectorfield = self.phi_BA(self.identityMap)

<<<<<<< HEAD
        #        # tag images during warping so that the similarity measure
        #        # can use information about whether a sample is interpolated
        #        # or extrapolated
        #
        #        inbounds_tag = torch.zeros(self.input_shape, device=image_A.device)
        #        if len(self.input_shape) - 2 == 3:
        #            inbounds_tag[:, :, 1:-1, 1:-1, 1:-1] = 1.0
        #        else:
        #            inbounds_tag[:, :, 1:-1, 1:-1] = 1.0
=======
        # tag images during warping so that the similarity measure
        # can use information about whether a sample is interpolated
        # or extrapolated

        inbounds_tag = torch.zeros(tuple(self.input_shape), device=image_A.device)
        if len(self.input_shape) - 2 == 3:
            inbounds_tag[:, :, 1:-1, 1:-1, 1:-1] = 1.0
        else:
            inbounds_tag[:, :, 1:-1, 1:-1] = 1.0

>>>>>>> d28c9026
        self.warped_image_A = compute_warped_image_multiNC(
            torch.cat([image_A, inbounds_tag], axis=1),
            self.phi_AB_vectorfield,
            self.spacing,
            1,
        )
        self.warped_image_B = compute_warped_image_multiNC(
            torch.cat([image_B, inbounds_tag], axis=1),
            self.phi_BA_vectorfield,
            self.spacing,
            1,
        )

        similarity_loss = self.similarity(
            self.warped_image_A, image_B
        ) + self.similarity(self.warped_image_B, image_A)

        Iepsilon = (
            self.identityMap
            + torch.randn(*self.identityMap.shape).cuda()
            * 1
            / self.identityMap.shape[-1]
        )

        # inverse consistency one way

        approximate_Iepsilon1 = self.phi_AB(self.phi_BA(Iepsilon))

        approximate_Iepsilon2 = self.phi_BA(self.phi_AB(Iepsilon))

        inverse_consistency_loss = torch.mean(
            (Iepsilon - approximate_Iepsilon1) ** 2
        ) + torch.mean((Iepsilon - approximate_Iepsilon2) ** 2)

        transform_magnitude = torch.mean(
            (self.identityMap - self.phi_AB_vectorfield) ** 2
        )

        all_loss = self.lmbda * inverse_consistency_loss + similarity_loss

        return (
            all_loss,
            inverse_consistency_loss,
            similarity_loss,
            transform_magnitude,
            flips(self.phi_BA_vectorfield)
        )


def normalize(image):
    dimension = len(image.shape) - 2
    if dimension == 2:
        dim_reduce = [2, 3]
    elif dimension == 3:
        dim_reduce = [2, 3, 4]
    image_centered = image - torch.mean(image, dim_reduce, keepdim=True)
    stddev = torch.sqrt(torch.mean(image_centered ** 2, dim_reduce, keepdim=True))
    return image_centered / stddev


def ncc(image_A, image_B):
    A = normalize(image_A[:, :1])
    B = normalize(image_B)
    dimension = len(image_A.shape) - 2
    res = torch.mean(A * B)
    return 1 - res


def ssd_only_interpolated(image_A, image_B):
    if len(image_A.shape) - 2 == 3:
        dimensions_to_sum_over = [2, 3, 4]
    else:
        dimensions_to_sum_over = [2, 3]
    inbounds_mask = image_A[:, 1:]
    image_A = image_A[:, :1]
    inbounds_squared_distance = inbounds_mask * (image_A - image_B) ** 2
    sum_squared_distance = torch.sum(inbounds_squared_distance, dimensions_to_sum_over)
    divisor = torch.sum(inbounds_mask, dimensions_to_sum_over)
    ssds = sum_squared_distance / divisor
    return torch.mean(ssds)

def flips(phi):
    a = phi[:, :, 1:, 1:, 1:] - phi[:, :, :-1, 1:, 1:]
    b = phi[:, :, 1:, 1:, 1:] - phi[:, :, 1:, :-1, 1:]
    c = phi[:, :, 1:, 1:, 1:] - phi[:, :, 1:, 1:, :-1]

    dV = torch.sum(torch.cross(a, b, 1) * c, axis=1, keepdims=True)
    return torch.sum(dV < 0) / phi.shape[0]<|MERGE_RESOLUTION|>--- conflicted
+++ resolved
@@ -24,17 +24,6 @@
         self.phi_AB_vectorfield = self.phi_AB(self.identityMap)
         self.phi_BA_vectorfield = self.phi_BA(self.identityMap)
 
-<<<<<<< HEAD
-        #        # tag images during warping so that the similarity measure
-        #        # can use information about whether a sample is interpolated
-        #        # or extrapolated
-        #
-        #        inbounds_tag = torch.zeros(self.input_shape, device=image_A.device)
-        #        if len(self.input_shape) - 2 == 3:
-        #            inbounds_tag[:, :, 1:-1, 1:-1, 1:-1] = 1.0
-        #        else:
-        #            inbounds_tag[:, :, 1:-1, 1:-1] = 1.0
-=======
         # tag images during warping so that the similarity measure
         # can use information about whether a sample is interpolated
         # or extrapolated
@@ -45,7 +34,6 @@
         else:
             inbounds_tag[:, :, 1:-1, 1:-1] = 1.0
 
->>>>>>> d28c9026
         self.warped_image_A = compute_warped_image_multiNC(
             torch.cat([image_A, inbounds_tag], axis=1),
             self.phi_AB_vectorfield,
