--- conflicted
+++ resolved
@@ -4,11 +4,6 @@
 # to get an identity map.
 import numpy as np
 import torch
-<<<<<<< HEAD
-from torch.autograd import Function
-from torch.nn import Module
-=======
->>>>>>> 545fb1ca
 
 
 def scale_map(map, sz, spacing):
