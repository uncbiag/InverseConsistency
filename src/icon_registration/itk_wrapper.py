--- conflicted
+++ resolved
@@ -5,17 +5,7 @@
 
 from icon_registration import config
 
-<<<<<<< HEAD
 
-def register_pair(
-    model, image_A, image_B
-) -> "(itk.CompositeTransform, itk.CompositeTransform)":
-
-    assert isinstance(image_A, itk.Image)
-    assert isinstance(image_B, itk.Image)
-
-    model.adjust_batch_size(1)
-=======
 def finetune_execute(model, image_A, image_B, steps):
     state_dict = model.state_dict()
     optimizer = torch.optim.Adam(model.parameters(), lr=0.00002)
@@ -28,6 +18,7 @@
         model(image_A, image_B)
     model.load_state_dict(state_dict)
 
+
 def register_pair(
     model, image_A, image_B, finetune_steps=None
 ) -> "(itk.CompositeTransform, itk.CompositeTransform)":
@@ -35,7 +26,6 @@
     assert isinstance(image_A, itk.Image)
     assert isinstance(image_B, itk.Image)
 
->>>>>>> 545fb1ca
     # send model to cpu or gpu depending on config- auto detects capability
     model.to(config.device)
 
@@ -46,21 +36,6 @@
     B_trch = torch.Tensor(B_npy).to(config.device)[None, None]
 
     shape = model.identity_map.shape
-<<<<<<< HEAD
-
-    # Here we resize the input images to the shape expected by the neural network. This affects the
-    # pixel stride as well as the magnitude of the displacement vectors of the resulting 
-    # displacement field, which create_itk_transform will have to compensate for.
-    A_resized = F.interpolate(
-        A_trch, size=shape[2:], mode="trilinear", align_corners=False
-    )
-    B_resized = F.interpolate(
-        B_trch, size=shape[2:], mode="trilinear", align_corners=False
-    )
-
-    with torch.no_grad():
-        model(A_resized, B_resized)
-=======
 
     # Here we resize the input images to the shape expected by the neural network. This affects the
     # pixel stride as well as the magnitude of the displacement vectors of the resulting
@@ -71,12 +46,11 @@
     B_resized = F.interpolate(
         B_trch, size=shape[2:], mode="trilinear", align_corners=False
     )
-    if finetune_steps == None: 
+    if finetune_steps == None:
         with torch.no_grad():
             model(A_resized, B_resized)
     else:
-       finetune_execute(model, A_resized, B_resized, finetune_steps) 
->>>>>>> 545fb1ca
+        finetune_execute(model, A_resized, B_resized, finetune_steps)
 
     # phi_AB and phi_BA are [1, 3, H, W, D] pytorch tensors representing the forward and backward
     # maps computed by the model
