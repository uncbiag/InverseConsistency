--- conflicted
+++ resolved
@@ -17,11 +17,9 @@
             str(TEST_DATA_DIR),
         ],
         stdout=sys.stdout,
-<<<<<<< HEAD
     )
-=======
-    )
-    
+
+
 COPD_spacing = {
     "copd1": [0.625, 0.625, 2.5],
     "copd2": [0.645, 0.645, 2.5],
@@ -34,6 +32,8 @@
     "copd9": [0.664, 0.664, 2.5],
     "copd10": [0.742, 0.742, 2.5],
 }
+
+
 def read_copd_pointset(f_path):
     """
     :param f_path: the path to the file containing the position of points from copdgene dataset.
@@ -60,5 +60,4 @@
 
         # The copd gene points are in index space instead of physical space.
         # Move them to physical space.
-        return (points - 1) * spacing
->>>>>>> 545fb1ca
+        return (points - 1) * spacing